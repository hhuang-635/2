#!/usr/bin/env python
# ----------------------------------------------------------
# Distribution statement A. Approved for public release.
# Distribution is unlimited.
# This work was supported by the Office of Naval Research.
# ----------------------------------------------------------
"""This library contains components for IGRF.

References
----------
Alken et al. (2021). International geomagnetic reference field: the
<<<<<<< HEAD
thirteenth generation. Earth, Planets and Space, 73(49).
=======
thirteenth generation. Earth, Planets and Space, 73(49),
doi:10.1186/s40623-020-01288-x.
>>>>>>> 928c637c

"""

import numpy as np
import os
from scipy import interpolate


def verify_inclination(inc):
    """Test the validity of an inclination input.

    Parameters
    ----------
    inc : int, float, or array-like
        Magnetic inclination in degrees.

    Returns
    -------
    inc : int, float, or array-like
        Magnetic inclination in degrees

    Raises
    ------
    ValueError
        If inclination is not between -90 and 90 degrees

    """
    # Ensure the inclination to be tested is a numpy array
    test_inc = np.asarray(inc)
    if test_inc.shape == ():
        test_inc = np.asarray([inc])

    # Get a mask that specifies if each inclination is realistic
    good_inc = (test_inc <= 90.0) & (test_inc >= -90.0)

    # Return original input if all are good, correct or raise error otherwise
    if good_inc.all():
        return inc
    else:
        # Adjust values within a small tolerance
        test_inc[(test_inc > 90.0) & (test_inc <= 90.1)] = 90.0
        test_inc[(test_inc < -90.0) & (test_inc >= -90.1)] = -90.0
        good_inc = (test_inc <= 90.0) & (test_inc >= -90.0)

        if good_inc.all():
            # Return the adjusted input using the original type
            if isinstance(inc, (float, int, np.floating, np.integer)):
                return test_inc[0].astype(type(inc))
            elif isinstance(inc, list):
                return list(test_inc)
            else:
                return test_inc
        else:
            raise ValueError('unrealistic magnetic inclination value(s)')


def inc2modip(inc, alat):
    """Calculate modified dip angle from magnetic inclination.

    Parameters
    ----------
    inc : array-like
        Magnetic inclination in degrees.
    alat : array-like
        Flattened array of latitudes in degrees.

    Returns
    -------
    modip_deg : array-like
        Modified dip angle in degrees.

    Notes
    -----
    This function calculates modified dip angle for a given inclination and
    geographic latitude.

    """
    inc = verify_inclination(inc)

    alat_rad = np.deg2rad(alat)
    rad_arg = np.deg2rad((inc / np.sqrt(np.cos(alat_rad))))
    modip_rad = np.arctan(rad_arg)
    modip_deg = np.rad2deg(modip_rad)

    return modip_deg


def inc2magnetic_dip_latitude(inc):
    """Calculate magnetic dip latitude from magnetic inclination.

    Parameters
    ----------
    inc : array-like
        Magnetic inclination in degrees.

    Returns
    -------
    magnetic_dip_latitude : array-like
        Magnetic dip latitude in degrees.

    Notes
    -----
    This function calculates magnetic dip latitude.

    """
    inc = verify_inclination(inc)
    arg = 0.5 * (np.tan(np.deg2rad(inc)))
    magnetic_dip_latitude = np.rad2deg(np.arctan(arg))

    return magnetic_dip_latitude


def inclination(coeff_dir, date_decimal, alon, alat):
    """Calculate magnetic inclination using IGRF13.

    Parameters
    ----------
    coeff_dir : str
        Where IGRF13 coefficients are located.
    date_decimal : float
        Decimal year
    alon : array-like
        Flattened array of geographic longitudes in degrees.
    alat : array-like
        Flattened array of geographic latitudes in degrees.

    Returns
    -------
    inc : array-like
        Magnetic inclination in degrees.

    Notes
    -----
    This code is a slight modification of the IGRF13 pyIGRF release,
    https://www.ngdc.noaa.gov/IAGA/vmod/igrf.html
    The reading of the IGRF coefficient file was modified to speded up the
    process, and the main code was simlified to oly focus on the iclination
    of magnetic field output for the given grid.

    """
    # Set altitude to 300 km
    aalt = np.zeros((alon.shape)) + 300.

    # open IGRF file and read to array the main table
    IGRF_FILE = os.path.join(coeff_dir, 'IGRF', 'IGRF13.shc')
    with open(IGRF_FILE, mode='r') as fopen:
        file_array = np.genfromtxt(fopen, delimiter='', skip_header=5)

    # create the time array of years that match the years in the file
    # (check if file is change to the newer version)
    igrf_time = np.arange(1900, 2025 + 5, 5)

    # exclude first 2 columns, these are the m & n indecies
    igrf_coeffs = file_array[:, 2:]

    # maximum degree of polynomials
    nmax = 13

    # colatitude (from 0 to 180)
    colat = 90. - alat

    # Compute geocentric colatitude and radius from geodetic colatitude
    # and height
    alt, colat, sd, cd = gg_to_geo(aalt, colat)

    # interpolate coefficients from 5 year slots to given decimal year
    f = interpolate.interp1d(igrf_time, igrf_coeffs, fill_value='extrapolate')
    coeffs = f(date_decimal)

    # Compute the main field B_r, B_theta and B_phi value for the location(s)
    Br, Bt, Bp = synth_values(coeffs.T, alt, colat, alon, nmax)

    # Rearrange to X, Y, Z components
    X = -Bt
    Y = Bp
    Z = -Br

    # Rotate back to geodetic coords if needed
    t = X
    X = X * cd + Z * sd
    Z = Z * cd - t * sd

    # Compute the four non-linear components
    dec, hoz, inc, eff = xyz2dhif(X, Y, Z)

    # return only inclination because that is what we need for PyIRI
    return inc


def gg_to_geo(h, gdcolat):
    """Compute geocentric colatitude and radius from geodetic colat and height.

    Parameters
    ----------
    h : array-like
        Altitude in kilometers.
    gdcolat : array-like
        Geodetic colatitude in degrees.

    Returns
    -------
    rad : array-like
        Geocentric radius in kilometers.
    thc : array-like
        Geocentric colatitude in degrees.
    sd : array-like
        Rotate B_X to gd_lat.
    cd : array-like
        Rotate B_Z to gd_lat.

    Notes
    -----
    IGRF-13 Alken et al., 2021.

    References
    ----------
    Equations (51)-(53) from "The main field" (chapter 4) by Langel,
    R. A. in: "Geomagnetism", Volume 1, Jacobs, J. A., Academic Press,
    1987.

    Malin, S.R.C. and Barraclough, D.R., 1981. An algorithm for
    synthesizing the geomagnetic field. Computers & Geosciences, 7(4),
    pp. 401-405.

    """
    # Use WGS-84 ellipsoid parameters
    eqrad = 6378.137  # equatorial radius
    flat = 1. / 298.257223563
    plrad = eqrad * (1. - flat)  # polar radius
    ctgd = np.cos(np.deg2rad(gdcolat))
    stgd = np.sin(np.deg2rad(gdcolat))
    a2 = eqrad * eqrad
    a4 = a2 * a2
    b2 = plrad * plrad
    b4 = b2 * b2
    c2 = ctgd * ctgd
    s2 = 1. - c2
    rho = np.sqrt(a2 * s2 + b2 * c2)
    rad = np.sqrt(h * (h + 2 * rho) + (a4 * s2 + b4 * c2) / rho**2)
    cd = (h + rho) / rad
    sd = (a2 - b2) * ctgd * stgd / (rho * rad)
    cthc = ctgd * cd - stgd * sd
    thc = np.rad2deg(np.arccos(cthc))  # arccos returns values in [0, pi]

    return rad, thc, sd, cd


def geo_to_gg(radius, theta):
    """Compute geodetic colatitude and vertical height above the ellipsoid.

    Parameters
    ----------
    radius : array-like
        Geocentric radius in kilometers.
    theta : array-like
        Geocentric colatitude in degrees.

    Returns
    -------
    height : array-like
        Altitude in kilometers.
    beta : array-like
        Geodetic colatitude.

    Notes
    -----
    IGRF-13 Alken et al., 2021.
    Compute geodetic colatitude and vertical height above the ellipsoid from
    geocentric radius and colatitude. Round-off errors might lead to a
    failure of the algorithm especially but not exclusively for points close
    to the geographic poles. Corresponding geodetic coordinates are returned
    as NaN.

    References
    ----------
    Zhu, J., "Conversion of Earth-centered Earth-fixed coordinates to
    geodetic coordinates", IEEE Transactions on Aerospace and Electronic
    Systems}, 1994, vol. 30, num. 3, pp. 957-961.

    """
    # Use WGS-84 ellipsoid parameters
    a = 6378.137  # equatorial radius
    b = 6356.752  # polar radius
    a2 = a**2
    b2 = b**2
    e2 = (a2 - b2) / a2  # squared eccentricity
    e4 = e2 * e2
    ep2 = (a2 - b2) / b2  # squared primed eccentricity
    r = radius * np.sin(np.radians(theta))
    z = radius * np.cos(np.radians(theta))
    r2 = r**2
    z2 = z**2
    F = 54. * b2 * z2
    G = r2 + (1. - e2) * z2 - e2 * (a2 - b2)
    c = e4 * F * r2 / G**3
    s = (1. + c + np.sqrt(c**2 + 2 * c))**(1. / 3.)
    P = F / (3 * (s + 1. / s + 1.)**2 * G**2)
    Q = np.sqrt(1. + 2 * e4 * P)
    r0 = (-P * e2 * r / (1. + Q)
          + np.sqrt(0.5 * a2 * (1. + 1. / Q) - P * (1. - e2) * z2
                    / (Q * (1. + Q)) - 0.5 * P * r2))
    U = np.sqrt((r - e2 * r0)**2 + z2)
    V = np.sqrt((r - e2 * r0)**2 + (1. - e2) * z2)
    z0 = b2 * z / (a * V)
    height = U * (1. - b2 / (a * V))
    beta = 90. - np.degrees(np.arctan2(z + ep2 * z0, r))

    return height, beta


def synth_values(coeffs, radius, theta, phi, nmax=None, nmin=1, grid=False):
    """Compute radial, colatitude and azimuthal field components.

    Parameters
    ----------
    coeffs : array-like
        Coefficients of the spherical harmonic expansion. The last
        dimension is equal to the number of coefficients, `N` at the grid
        points.
    radius : array-like
        Array containing the radius in km.
    theta : array-like
        Array containing the colatitude in degrees.
    phi : array-like
        Array containing the longitude in degrees.
    nmax : int or NoneType
        Maximum degree up to which expansion is to be used, if None it will be
        specified by the ``coeffs`` variable.  However, smaller values are
        also valid if specified. (default=None)
    nmin : int
        Minimum degree from which expansion is to be used. Note that it will
        just skip the degrees smaller than ``nmin``, the whole sequence of
        coefficients 1 through ``nmax`` must still be given in ``coeffs``.
        (default=1)
    grid : bool
        If ``True``, field components are computed on a regular grid. Arrays
        ``theta`` and ``phi`` must have one dimension less than the output
        grid since the grid will be created as their outer product
        (default=False).

    Returns
    -------
    B_radius : array-like
        Radial field components in km.
    B_theta : array-like
        Colatitude field components in degrees.
    B_phi : array-like
        Azimuthal field components in degrees.

    Raises
    ------
    ValueError
        If an inappropriate input value is supplied

    Notes
    -----
    by IGRF-13 Alken et al., 2021
    Based on chaosmagpy from Clemens Kloss (DTU Space, Copenhagen)
    Computes radial, colatitude and azimuthal field components from the
    magnetic potential field in terms of spherical harmonic coefficients.
    A reduced version of the DTU synth_values chaosmagpy code.

    References
    ----------
    Zhu, J., "Conversion of Earth-centered Earth-fixed coordinates to
    geodetic coordinates", IEEE Transactions on Aerospace and Electronic
    Systems}, 1994, vol. 30, num. 3, pp. 957-961.

    """
    # Ensure ndarray inputs
    coeffs = np.array(coeffs, dtype=float)
    radius = np.array(radius, dtype=float) / 6371.2  # Earth's average radius
    theta = np.array(theta, dtype=float)
    phi = np.array(phi, dtype=float)
    if (np.amin(theta) < 0.0) | (np.amax(theta) > 180.0):
        raise ValueError('Colatitude outside bounds [0, 180].')

    if nmin < 1:
        raise ValueError('Only positive nmin allowed.')

    # handle optional argument: nmax
    nmax_coeffs = int(np.sqrt(coeffs.shape[-1] + 1) - 1)  # degrees
    if nmax is None:
        nmax = nmax_coeffs
    else:
        assert nmax > 0, 'Only positive nmax allowed.'
    if nmax > nmax_coeffs:
        nmax = nmax_coeffs
    if nmax < nmin:
        raise ValueError(f'Nothing to compute: nmax < nmin ({nmax} < {nmin}.)')

    # manually broadcast input grid on surface
    if grid:
        theta = theta[..., None]  # first dimension is theta
        phi = phi[None, ...]  # second dimension is phi

    # get shape of broadcasted result
    try:
        b = np.broadcast(radius, theta, phi,
                         np.broadcast_to(0, coeffs.shape[:-1]))
    except ValueError:
        raise ValueError(''.join(['Cannot broadcast grid shapes (excl. last ',
                                  'dimension of coeffs):\nradius: ',
                                  repr(radius.shape), '\ntheta: ',
                                  repr(theta.shape), '\nphi: ', repr(phi.shape),
                                  '\ncoeffs: ', repr(coeffs.shape)]))
    grid_shape = b.shape

    # initialize radial dependence given the source
    r_n = radius**(-(nmin + 2))

    # compute associated Legendre polynomials as (n, m, theta-points)-array
    Pnm = legendre_poly(nmax, theta)

    # save sinth for fast access
    sinth = Pnm[1, 1]

    # calculate cos(m*phi) and sin(m*phi) as (m, phi-points)-array
    phi = np.radians(phi)
    cos_mp = np.cos(np.multiply.outer(np.arange(nmax + 1), phi))
    sin_mp = np.sin(np.multiply.outer(np.arange(nmax + 1), phi))

    # allocate arrays in memory
    B_radius = np.zeros(grid_shape)
    B_theta = np.zeros(grid_shape)
    B_phi = np.zeros(grid_shape)
    num = nmin**2 - 1
    for n in range(nmin, nmax + 1):
        B_radius += (n + 1) * Pnm[n, 0] * r_n * coeffs[..., num]
        B_theta += -Pnm[0, n + 1] * r_n * coeffs[..., num]
        num += 1
        for m in range(1, n + 1):
            B_radius += ((n + 1) * Pnm[n, m] * r_n
                         * (coeffs[..., num] * cos_mp[m]
                            + coeffs[..., num + 1] * sin_mp[m]))
            B_theta += (-Pnm[m, n + 1] * r_n
                        * (coeffs[..., num] * cos_mp[m]
                           + coeffs[..., num + 1] * sin_mp[m]))
            with np.errstate(divide='ignore', invalid='ignore'):
                # handle poles using L'Hopital's rule
                div_Pnm = np.where(theta == 0., Pnm[m, n + 1],
                                   Pnm[n, m] / sinth)
                div_Pnm = np.where(theta == np.degrees(np.pi),
                                   -Pnm[m, n + 1], div_Pnm)
            B_phi += (m * div_Pnm * r_n
                      * (coeffs[..., num] * sin_mp[m]
                         - coeffs[..., num + 1] * cos_mp[m]))
            num += 2
        r_n = r_n / radius  # equivalent to r_n = radius**(-(n+2))

    return B_radius, B_theta, B_phi


def legendre_poly(nmax, theta):
    r"""Calculate associated Legendre polynomials `P(n,m)`.

    Parameters
    ----------
    nmax : int
        Maximum degree up to which expansion.
    theta : array-like
        Array containing the colatitude in degrees.

    Returns
    -------
    Pnm : array-like
        Evaluated values and derivatives.

    Notes
    -----
    by IGRF-13 Alken et al., 2021
    Returns associated Legendre polynomials `P(n,m)` (Schmidt
    quasi-normalized), and the derivative :math:`dP(n,m)/d\\theta` evaluated
    at :math:`\\theta`.

    References
    ----------
    Zhu, J., "Conversion of Earth-centered Earth-fixed coordinates to
    geodetic coordinates", IEEE Transactions on Aerospace and Electronic
    Systems}, 1994, vol. 30, num. 3, pp. 957-961.

    """
    costh = np.cos(np.radians(theta))
    sinth = np.sqrt(1 - costh**2)
    Pnm = np.zeros((nmax + 1, nmax + 2) + costh.shape)
    Pnm[0, 0] = 1  # is copied into trailing dimenions
    Pnm[1, 1] = sinth  # write theta into trailing dimenions via broadcasting
    rootn = np.sqrt(np.arange(2 * nmax**2 + 1))

    # Recursion relations after Langel "The Main Field" (1987),
    # eq. (27) and Table 2 (p. 256)
    for m in range(nmax):
        Pnm_tmp = rootn[m + m + 1] * Pnm[m, m]
        Pnm[m + 1, m] = costh * Pnm_tmp
        if m > 0:
            Pnm[m + 1, m + 1] = sinth * Pnm_tmp / rootn[m + m + 2]
        for n in np.arange(m + 2, nmax + 1):
            d = n * n - m * m
            e = n + n - 1
            Pnm[n, m] = ((e * costh * Pnm[n - 1, m]
                          - rootn[d - e] * Pnm[n - 2, m]) / rootn[d])

    # dP(n,m) = Pnm(m,n+1) is the derivative of P(n,m) vrt. theta
    Pnm[0, 2] = -Pnm[1, 1]
    Pnm[1, 2] = Pnm[1, 0]
    for n in range(2, nmax + 1):
        n = int(n)
        Pnm[0, n + 1] = - np.sqrt((n * n + n) / 2.) * Pnm[n, 1]
        Pnm[1, n + 1] = ((np.sqrt(2.0 * (n * n + n)) * Pnm[n, 0]
                          - np.sqrt((n * n + n - 2)) * Pnm[n, 2]) / 2.0)
        for m in np.arange(2, n):
            m = int(m)
            Pnm_part1 = np.sqrt((n + m) * (n - m + 1)) * Pnm[n, m - 1]
            Pnm_part2 = np.sqrt((n + m + 1.0) * (n - m)) * Pnm[n, m + 1]
            Pnm[m, n + 1] = 0.5 * Pnm_part1 - Pnm_part2
        Pnm[n, n + 1] = np.sqrt(2. * n) * Pnm[n, n - 1] / 2.0

    return Pnm


def xyz2dhif(x, y, z):
    """Calculate declination, intensity, inclination of mag field.

    Parameters
    ----------
    x : array-like
        North component of the magnetic field in nT.
    y : array-like
        East component of the magnetic field in nT.
    y : array-like
        Vertical component of the magnetic field in nT.

    Returns
    -------
    dec : array-like
        Declination of the magnetic field in degrees.
    hoz : array-like
        Horizontal intensity of the magnetic field in nT.
    inc : array-like
        Inclination of the magnetic field in degrees.
    eff : array-like
        Total intensity of the magnetic filed in nT.

    Notes
    -----
    by IGRF-13 Alken et al., 2021
    Calculate D, H, I and F from (X, Y, Z)
    Based on code from D. Kerridge, 2019.

    """
    hsq = x * x + y * y
    hoz = np.sqrt(hsq)
    eff = np.sqrt(hsq + z * z)
    dec = np.rad2deg(np.arctan2(y, x))
    inc = np.rad2deg(np.arctan2(z, hoz))

    return dec, hoz, inc, eff<|MERGE_RESOLUTION|>--- conflicted
+++ resolved
@@ -9,12 +9,8 @@
 References
 ----------
 Alken et al. (2021). International geomagnetic reference field: the
-<<<<<<< HEAD
-thirteenth generation. Earth, Planets and Space, 73(49).
-=======
 thirteenth generation. Earth, Planets and Space, 73(49),
 doi:10.1186/s40623-020-01288-x.
->>>>>>> 928c637c
 
 """
 
